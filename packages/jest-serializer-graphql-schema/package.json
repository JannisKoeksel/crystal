{
  "name": "jest-serializer-graphql-schema",
<<<<<<< HEAD
  "version": "4.6.0-alpha.0",
=======
  "version": "4.6.0",
>>>>>>> dc1951c0
  "description": "Jest serializer for GraphQLSchema objects",
  "main": "dist/index.js",
  "types": "dist/index.d.ts",
  "scripts": {
    "prepack": "tsc -b",
    "watch": "tsc -b --watch",
    "test": "jest"
  },
  "repository": {
    "type": "git",
    "url": "git+https://github.com/graphile/graphile-engine.git"
  },
  "keywords": [
    "jest",
    "graphql",
    "schema"
  ],
  "author": "David Baumgold <david@davidbaumgold.com>",
  "license": "MIT",
  "bugs": {
    "url": "https://github.com/graphile/graphile-engine/issues"
  },
  "homepage": "https://github.com/graphile/graphile-engine/tree/master/packages/jest-serializer-graphql-schema#readme",
  "peerDependencies": {
    "graphql": "^14.0.2"
  },
  "devDependencies": {
    "@types/node-fetch": "^2.5.2",
    "node-fetch": "^2.6.0",
    "pretty-format": "^24.9.0",
    "ts-jest": "^24.1.0",
    "typescript": "^3.7.2"
  },
  "files": [
    "dist"
  ]
}<|MERGE_RESOLUTION|>--- conflicted
+++ resolved
@@ -1,10 +1,6 @@
 {
   "name": "jest-serializer-graphql-schema",
-<<<<<<< HEAD
-  "version": "4.6.0-alpha.0",
-=======
   "version": "4.6.0",
->>>>>>> dc1951c0
   "description": "Jest serializer for GraphQLSchema objects",
   "main": "dist/index.js",
   "types": "dist/index.d.ts",

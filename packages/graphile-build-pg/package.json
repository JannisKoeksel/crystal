--- conflicted
+++ resolved
@@ -45,12 +45,8 @@
     "graphql-iso-date": "^3.6.0",
     "jsonwebtoken": "^8.5.1",
     "lodash": ">=4 <5",
-<<<<<<< HEAD
-    "pg-sql2": "4.6.0-alpha.0",
-=======
     "lru-cache": ">=4 <5",
     "pg-sql2": "4.7.0",
->>>>>>> 6e466f58
     "postgres-interval": "^1.2.0"
   },
   "peerDependencies": {

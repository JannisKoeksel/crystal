# ruru-components

The React components behind [ruru][], in case you want to embed Ruru into an
existing React project.

**PRERELEASE**: this is pre-release software; use at your own risk and do not
embed into public-facing projects. This will likely change a lot before it's
ultimately released. The pre-release nature also explains the shocking lack of
documentation.

## Usage

For other usage patterns, please see the main [ruru][] package.

<<<<<<< HEAD
```html
<script type="module">
  /* Set up monaco workers */
  import createJSONWorker from "https://esm.sh/monaco-editor/esm/vs/language/json/json.worker.js?worker";
  import createGraphQLWorker from "https://esm.sh/monaco-graphql/esm/graphql.worker.js?worker";
  import createEditorWorker from "https://esm.sh/monaco-editor/esm/vs/editor/editor.worker.js?worker";

  globalThis.MonacoEnvironment = {
    getWorker(_workerId, label) {
      switch (label) {
        case "json":
          return createJSONWorker();
        case "graphql":
          return createGraphQLWorker();
      }
      return createEditorWorker();
    },
  };
</script>
```

```jsx
=======
```js
import { Ruru } from "ruru-components";
>>>>>>> e41e9693
import "graphiql/style.css";
import "@graphiql/plugin-explorer/style.css";
import "ruru-components/ruru.css";
import "graphiql/setup-workers/webpack";
import { Ruru } from "ruru-components";

React.render(<Ruru endpoint="/graphql" />);
```

[GNU Terry Pratchett](http://www.gnuterrypratchett.com/)

[ruru]: https://www.npmjs.com/package/ruru<|MERGE_RESOLUTION|>--- conflicted
+++ resolved
@@ -12,7 +12,6 @@
 
 For other usage patterns, please see the main [ruru][] package.
 
-<<<<<<< HEAD
 ```html
 <script type="module">
   /* Set up monaco workers */
@@ -35,10 +34,7 @@
 ```
 
 ```jsx
-=======
-```js
 import { Ruru } from "ruru-components";
->>>>>>> e41e9693
 import "graphiql/style.css";
 import "@graphiql/plugin-explorer/style.css";
 import "ruru-components/ruru.css";

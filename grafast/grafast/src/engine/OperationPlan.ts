--- conflicted
+++ resolved
@@ -3002,7 +3002,7 @@
         // subscription
         stepStreamOptions = {};
       } else if (streamDetails === false) {
-        // List
+        // Simple list, no action necessary
         stepStreamOptions = null;
       } else if (streamDetails != null) {
         // List with @stream
@@ -3052,7 +3052,6 @@
       }
       assertExecutableStep(step);
 
-<<<<<<< HEAD
       // `undefined` for non-lists (?)
       if (stepStreamOptions !== undefined) {
         // `null` is fine! `undefined` is not.
@@ -3062,22 +3061,6 @@
           // Subscriptions need to be informed to walkIterable
           step._stepOptions.walkIterable = true;
         }
-=======
-      if (streamDetails === true) {
-        // subscription
-        step._stepOptions.stream = {};
-        step._stepOptions.walkIterable = true;
-      } else if (streamDetails === false) {
-        // Simple list, no action necessary
-      } else if (streamDetails != null) {
-        // Streamed list, mark it as such
-        step._stepOptions.stream = {
-          initialCountStepId: streamDetails.initialCount.id,
-          ifStepId: streamDetails.if.id,
-          labelStepId: streamDetails.label.id,
-        };
-        // } else { // Non-list, non-subscription - no action necessary
->>>>>>> 39347a44
       }
       return {
         step,

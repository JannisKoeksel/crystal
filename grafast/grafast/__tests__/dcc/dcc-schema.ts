/* eslint-disable graphile-export/exhaustive-deps, graphile-export/export-methods, graphile-export/export-instances, graphile-export/export-subclasses, graphile-export/no-nested */
import { resolvePreset } from "graphile-config";

import type { InterfacePlan, Step } from "../../dist/index.js";
import {
  coalesce,
  constant,
  context,
  each,
  get,
  inhibitOnNull,
  lambda,
  loadMany,
  loadOne,
} from "../../dist/index.js";
import type {
  CrawlerData,
  Database,
  FloorData,
  ItemSpec,
  LocationData,
  NpcData,
} from "./dcc-data.js";
import {
  batchGetClubById,
  batchGetConsumableById,
  batchGetCrawlerById,
  batchGetEquipmentById,
  batchGetLocationsByFloorNumber,
  batchGetMiscItemById,
  batchGetNpcById,
  batchGetSafeRoomById,
  batchGetStairwellById,
  batchGetUtilityItemById,
  makeDb,
} from "./dcc-data.js";
import { typedMakeGrafastSchema } from "./dcc-types.js";
import { delegate } from "./delegate.js";

const resolvedPreset = resolvePreset({
  grafast: {
    explain: true,
  },
});
const requestContext = {};

declare global {
  namespace Grafast {
    interface Context {
      dccDb: Database;
    }
  }
}

export const makeBaseArgs = () => {
  const schema = typedMakeGrafastSchema({
    typeDefs: /* GraphQL */ `
      enum Species {
        HUMAN
        CAT
        CROCODILIAN
        CHANGELING
        ROCK_MONSTER
        HALF_ELF
        GONDII
        BOPCA
      }
      interface HasInventory {
        items: [Item]
      }

      type Guide implements NPC & Character {
        id: Int!
        name: String!
        species: Species
        exCrawler: Boolean
        friends: [Character]
        bestFriend: Character
        saferoomLocation: String
      }
      type Manager implements NPC & Character & HasInventory {
        id: Int!
        name: String!
        species: Species
        items: [Item]
        exCrawler: Boolean
        friends: [Character]
        bestFriend: Character
        client: ActiveCrawler
      }
      type Security implements NPC & Character {
        id: Int!
        name: String!
        species: Species
        exCrawler: Boolean
        friends: [Character]
        bestFriend: Character
        clients: [ActiveCrawler!]
      }
      type Staff implements NPC & Character & HasInventory {
        id: Int!
        name: String!
        species: Species
        exCrawler: Boolean
        bestFriend: Character
        friends: [Character]
        items: [Item]
      }
      interface NPC implements Character {
        id: Int!
        name: String!
        species: Species
        exCrawler: Boolean
        bestFriend: Character
        friends: [Character]
      }
      interface Character {
        id: Int!
        name: String!
      }
      interface Crawler implements Character {
        id: Int!
        name: String!
        crawlerNumber: Int
      }
      type DeletedCrawler implements Crawler & Character {
        id: Int!
        name: String!
        crawlerNumber: Int
      }
      type ActiveCrawler implements Crawler & Character & HasInventory {
        id: Int!
        name: String!
        species: Species
        items: [Item]
        favouriteItem: Item
        friends: [Character]
        bestFriend: ActiveCrawler
        crawlerNumber: Int
      }
      interface Item {
        id: Int!
        name: String
      }
      interface HasContents {
        contents: [Item]
      }
      interface Created {
        creator: Crawler
      }
      type Equipment implements Item & Created & HasContents {
        id: Int!
        name: String
        contents: [Item]
        creator: Crawler
        currentDurability: Int
        maxDurability: Int
      }
      type Consumable implements Item & Created & HasContents {
        id: Int!
        name: String
        contents: [Item]
        creator: Crawler
        effect: String
      }
      type MiscItem implements Item {
        id: Int!
        name: String
      }
      type UtilityItem implements Item {
        id: Int!
        name: String
      }

      type LootBox {
        id: Int!
      }
      type LootData {
        id: Int!
        itemType: String!
        itemId: Int!
        lootBoxId: Int!
        percentageChance: Int
      }

      interface Location {
        id: Int!
        name: String!
        floors: [Floor!]!
      }

      union SafeRoomStock = Consumable | MiscItem | Equipment
      union ClubStock = Consumable | MiscItem | UtilityItem

      type SafeRoom implements Location {
        id: Int!
        name: String!
        floors: [Floor!]!
        hasPersonalSpace: Boolean
        manager: NPC
        stock: [SafeRoomStock]
      }

      type Club implements Location {
        id: Int!
        name: String!
        floors: [Floor!]!
        manager: NPC
        security: [Security!]
        tagline: String!
        stock: [ClubStock]
      }

      type Stairwell implements Location {
        id: Int!
        name: String!
        floors: [Floor!]!
      }

      type BetaLocation implements Location {
        id: Int!
        name: String!
        floors: [Floor!]!
      }

      type Floor {
        number: Int!
        locations: [Location]
      }

      enum ItemType {
        Equipment
        Consumable
        UtilityItem
        MiscItem
      }

      type Query {
        crawler(id: Int!): Crawler
        character(id: Int!): Character
        floor(number: Int!): Floor
        item(type: ItemType!, id: Int!): Item

        """
        Returns the value "Utility:999" which indicates a typeName of
        "Utility", which does not exist. The correct typeName is "UtilityItem",
        but we want to test when the value is wrong.
        """
        brokenItem: Item
      }
    `,
    enums: {
      Species: {
        HUMAN: { value: "Human" },
        CAT: { value: "Cat" },
        CROCODILIAN: { value: "Crocodilian" },
        CHANGELING: { value: "Changeling" },
        ROCK_MONSTER: { value: "Rock Monster" },
        HALF_ELF: { value: "Half Elf" },
        GONDII: { value: "Gondii" },
        BOPCA: { value: "Bopca Protector" },
      },
    },
    objects: {
      Query: {
        plans: {
          crawler(_, { $id }) {
            const $db = context().get("dccDb");
            return loadOne($id, $db, null, batchGetCrawlerById);
          },
          character(_, { $id }) {
            return $id;
          },
          floor(_, { $number }) {
            return lambda($number, getFloor);
          },
          brokenItem() {
            return constant("Utility:999" as ItemSpec);
          },
          item(_, { $type, $id }) {
            return lambda(
              [$type, $id],
              ([type, id]) => `${type}:${id}` as const,
            );
          },
        },
      },
      ActiveCrawler: {
        plans: {
          bestFriend($activeCrawler) {
            const $id = inhibitOnNull(get($activeCrawler, "bestFriend"));
            const $db = context().get("dccDb");
            return loadOne($id, $db, null, batchGetCrawlerById);
          },
          friends($activeCrawler) {
            const $ids = get($activeCrawler, "friends");
            return $ids;
          },
        },
      },
      Manager: {
        plans: {
          ...SharedNpcResolvers,
          client($manager) {
            const $id = inhibitOnNull(get($manager, "client"));
            const $db = context().get("dccDb");
            return loadOne($id, $db, null, batchGetCrawlerById);
          },
        },
      },
      Security: {
        plans: {
          ...SharedNpcResolvers,

          clients($security) {
            const $ids = inhibitOnNull(get($security, "clients"));
            return each($ids, ($id) => {
              const $db = context().get("dccDb");
              return loadOne($id, $db, null, batchGetCrawlerById);
            });
          },
        },
      },
      Guide: {
        plans: {
          ...SharedNpcResolvers,
        },
      },
      Staff: {
        plans: {
          ...SharedNpcResolvers,
        },
      },

      Equipment: {
        plans: {
          creator: getCreator,
        },
      },
      Consumable: {
        plans: {
          creator: getCreator,
        },
      },
      UtilityItem: {},
      MiscItem: {},
      Floor: {
        plans: {
          locations($floor) {
            const $number = get($floor, "number");
            const $db = context().get("dccDb");
            return loadMany($number, $db, null, batchGetLocationsByFloorNumber);
          },
        },
      },
      SafeRoom: {
        plans: {
          ...SharedLocationResolvers,
        },
      },
      Club: {
        plans: {
          ...SharedLocationResolvers,
          security($club) {
            const $ids = inhibitOnNull(get($club, "security"));
            return each($ids, ($id) => {
              const $db = context().get("dccDb");
              return loadOne($id, $db, null, batchGetNpcById);
            });
          },
        },
      },
      Stairwell: {
        plans: {
          ...SharedLocationResolvers,
        },
      },
    },
    unions: {
      SafeRoomStock: ItemResolver,
      ClubStock: ItemResolver,
    },
    interfaces: {
      Crawler: {
        planType($crawler) {
          const $__typename = lambda($crawler, crawlerToTypeName);
          return { $__typename };
        },
      },
      Character: {
        planType($specifier) {
          const $db = context().get("dccDb");

          const $crawlerId = inhibitOnNull(
            lambda($specifier, extractCrawlerId),
          );
          const $crawler = inhibitOnNull(
            loadOne($crawlerId, $db, null, batchGetCrawlerById),
          );
          const $crawlerTypename = lambda($crawler, crawlerToTypeName);

<<<<<<< HEAD
          const $npcId = inhibitOnNull(lambda($specifier, extractNpcId));
          const $npc = inhibitOnNull(
            loadOne($npcId, $db, null, batchGetNpcById),
          );
          const $npcTypename = lambda($npc, npcToTypeName);
=======
          const $npcId = inhibitOnNull(
            lambda($specifier, extractNpcId),
          ) as Step<number>;
          const $npc = loadOne($npcId, $db, null, batchGetNpcById);
          const $npcTypename = lambda(inhibitOnNull($npc), npcToTypeName);
>>>>>>> 15f435f0

          const $__typename = coalesce([$crawlerTypename, $npcTypename]);
          return {
            $__typename,
            planForType(t) {
              if (t.getInterfaces().some((iface) => iface.name === "Crawler")) {
                return $crawler;
              } else if (
                t.getInterfaces().some((iface) => iface.name === "NPC")
              ) {
                return $npc;
              } else {
                return null;
              }
            },
          };
        },
      },
      NPC: {
        planType($npcId) {
          const $db = context().get("dccDb");
          const $npc = inhibitOnNull(
            loadOne($npcId, $db, null, batchGetNpcById),
          );
          const $__typename = lambda(inhibitOnNull($npc), npcToTypeName);

          return {
            $__typename,
            planForType(t) {
              return $npc;
            },
          };
        },
      },
      Item: ItemResolver,

      Location: {
        planType($location) {
          const $db = context().get("dccDb");
          const $__typename = get($location, "type");
          return {
            $__typename,
            planForType(t) {
              const $id = get($location, "id");

              if (t.name === "SafeRoom") {
                const $saferoom = loadOne($id, $db, null, batchGetSafeRoomById);
                return delegate(
                  $saferoom,
                  ["type", "name", "floors", "id"],
                  $location,
                );
              }
              if (t.name === "Club") {
                const $club = loadOne($id, $db, null, batchGetClubById);
                return delegate(
                  $club,
                  ["type", "name", "floors", "id"],
                  $location,
                );
              }
              if (t.name === "Stairwell") {
                const $stairwell = loadOne(
                  $id,
                  $db,
                  null,
                  batchGetStairwellById,
                );
                return delegate(
                  $stairwell,
                  ["type", "name", "floors", "id"],
                  $location,
                );
              }
              if (t.name === "BetaLocation") {
                // This is to check that explicitly returning null here works as expected
                return null;
              }
              return null;
            },
          };
        },
      },
    },
  });
  const dccDb = makeDb();
  return {
    schema,
    resolvedPreset,
    requestContext,
    variableValues: {},
    contextValue: { dccDb },
  };
};

const SharedLocationResolvers = {
  floors($place: Step<LocationData>) {
    const $floors = get($place, "floors");
    return each($floors, ($floor) => lambda($floor, getFloor));
  },
};

const SharedNpcResolvers = {
  bestFriend($npc: Step<NpcData>) {
    const $id = get($npc, "bestFriend");
    return $id;
  },
};

const ItemResolver = {
  planType($itemSpec) {
    const $decoded = lambda($itemSpec, decodeItemSpec);
    const $__typename = get($decoded, "__typename");
    return {
      $__typename,
      planForType(t) {
        const $id = get($decoded, "id");
        const $db = context().get("dccDb");

        if (t.name === "Equipment") {
          return loadOne($id, $db, null, batchGetEquipmentById);
        }
        if (t.name === "Consumable") {
          return loadOne($id, $db, null, batchGetConsumableById);
        }
        if (t.name === "UtilityItem") {
          return loadOne($id, $db, null, batchGetUtilityItemById);
        }
        if (t.name === "MiscItem") {
          return loadOne($id, $db, null, batchGetMiscItemById);
        }
        return null;
      },
    };
  },
} as InterfacePlan<Step<ItemSpec>>;

function getCreator($source: Step<{ creator?: number }>) {
  const $db = context().get("dccDb");
  const $id = inhibitOnNull(get($source, "creator"));
  return loadOne($id, $db, null, batchGetCrawlerById);
}

function crawlerToTypeName(crawler: CrawlerData): string | null {
  if (crawler.deleted) return "DeletedCrawler";
  return "ActiveCrawler";
}

function npcToTypeName(npc: NpcData): string | null {
  if (["Manager", "Security", "Guide", "Staff"].includes(npc.type)) {
    return npc.type;
  } else {
    console.warn(`${npc.type} is not yet a supported type of NPC in GraphQL`);
    return null;
  }
}

function extractCrawlerId(id: number) {
  if (id > 100 && id < 200) return id;
  else return null;
}
function extractNpcId(id: number) {
  if (id > 300 && id < 400) return id;
  else return null;
}

function decodeItemSpec(itemSpec: ItemSpec): {
  __typename: string;
  id: number;
} {
  const [__typename, rawID] = itemSpec.split(":");
  const id = parseInt(rawID, 10);
  return { __typename, id };
}

function getFloor(number: number): FloorData | null {
  if (number >= 1 && number <= 18) {
    return { number };
  }
  return null;
}<|MERGE_RESOLUTION|>--- conflicted
+++ resolved
@@ -399,19 +399,11 @@
           );
           const $crawlerTypename = lambda($crawler, crawlerToTypeName);
 
-<<<<<<< HEAD
           const $npcId = inhibitOnNull(lambda($specifier, extractNpcId));
           const $npc = inhibitOnNull(
             loadOne($npcId, $db, null, batchGetNpcById),
           );
           const $npcTypename = lambda($npc, npcToTypeName);
-=======
-          const $npcId = inhibitOnNull(
-            lambda($specifier, extractNpcId),
-          ) as Step<number>;
-          const $npc = loadOne($npcId, $db, null, batchGetNpcById);
-          const $npcTypename = lambda(inhibitOnNull($npc), npcToTypeName);
->>>>>>> 15f435f0
 
           const $__typename = coalesce([$crawlerTypename, $npcTypename]);
           return {

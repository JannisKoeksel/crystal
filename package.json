{
  "name": "postgraphql",
<<<<<<< HEAD
  "version": "4.0.0-alpha2.5",
=======
  "version": "3.4.0",
>>>>>>> bbaa6d1e
  "description": "A GraphQL schema created by reflection over a PostgreSQL schema 🐘",
  "author": "Caleb Meredith <calebmeredith8@gmail.com>",
  "license": "MIT",
  "homepage": "https://github.com/calebmer/postgraphql#readme",
  "repository": {
    "type": "git",
    "url": "git+https://github.com/calebmer/postgraphql.git"
  },
  "bugs": {
    "url": "https://github.com/calebmer/postgraphql/issues"
  },
  "keywords": [
    "graphql",
    "postgres",
    "schema",
    "reflection",
    "server",
    "relay",
    "connection"
  ],
  "main": "build/index.js",
  "bin": {
    "postgraphql": "build/postgraphql/cli.js"
  },
  "scripts": {
    "build": "./scripts/build",
    "dev": "./scripts/dev",
    "lint": "./scripts/lint",
    "test": "./scripts/test",
    "prepack": "./scripts/build"
  },
  "dependencies": {
    "body-parser": "^1.15.2",
    "chalk": "1.1.3",
    "commander": "2.9.0",
    "dataloader": "^1.2.0",
    "debug": "^2.3.3",
    "finalhandler": "^0.5.1",
    "graphql": ">=0.6.0 <1.0.0",
    "http-errors": "^1.5.1",
    "jsonwebtoken": "^7.1.9",
    "lodash": ">=3.5 <5",
    "parseurl": "^1.3.1",
    "pg": "^6.1.0",
    "pg-connection-string": "^0.1.3",
<<<<<<< HEAD
    "pg-minify": "^0.4.1",
    "pg-sql2": "^1.0.0-alpha1.0",
=======
    "pg-minify": "^0.4.4",
>>>>>>> bbaa6d1e
    "pluralize": "^3.0.0",
    "postgraphile-core": "0.1.0-alpha.18",
    "postgres-interval": "^1.0.2",
    "send": "^0.14.1",
    "tslib": "^1.5.0"
  },
  "devDependencies": {
    "@types/chalk": "^0.4.30",
    "@types/change-case": "2.3.1",
    "@types/commander": "^2.3.30",
    "@types/debug": "0.0.29",
    "@types/graphql": "^0.8.2",
    "@types/jest": "^16.0.4",
    "@types/jsonwebtoken": "<7.2.1",
    "@types/node": "^7.0.4",
    "@types/pluralize": "0.0.27",
    "connect": "^3.5.0",
    "express": "^4.14.0",
    "graphiql": "^0.11.2",
    "graphql": "^0.9.3",
    "jest": "^18.1.0",
    "nodemon": "^1.11.0",
    "react": "^15.3.2",
    "react-dom": "^15.3.2",
    "react-scripts": "0.9.5",
    "source-map-support": "^0.4.6",
    "supertest": "^2.0.1",
    "ts-node": "^2.0.0",
    "tslint": "^4.2.0",
    "typescript": "2.1.5"
  },
  "jest": {
    "transform": {
      ".*": "<rootDir>/resources/jest-preprocessor.js"
    },
    "moduleFileExtensions": [
      "ts",
      "js"
    ],
    "setupFiles": [
      "<rootDir>/resources/jest-setup.js"
    ],
    "browser": false,
    "testEnvironment": "node",
    "testPathDirs": [
      "<rootDir>/src"
    ],
    "testRegex": "/__tests__/[^.]+-test.(t|j)s$"
  },
  "files": [
    "build",
<<<<<<< HEAD
    "resources"
=======
    "resources/favicon.ico",
    "resources/introspection-query.sql",
    "resources/watch-fixtures.sql"
>>>>>>> bbaa6d1e
  ]
}<|MERGE_RESOLUTION|>--- conflicted
+++ resolved
@@ -1,10 +1,6 @@
 {
   "name": "postgraphql",
-<<<<<<< HEAD
   "version": "4.0.0-alpha2.5",
-=======
-  "version": "3.4.0",
->>>>>>> bbaa6d1e
   "description": "A GraphQL schema created by reflection over a PostgreSQL schema 🐘",
   "author": "Caleb Meredith <calebmeredith8@gmail.com>",
   "license": "MIT",
@@ -50,12 +46,8 @@
     "parseurl": "^1.3.1",
     "pg": "^6.1.0",
     "pg-connection-string": "^0.1.3",
-<<<<<<< HEAD
-    "pg-minify": "^0.4.1",
+    "pg-minify": "^0.4.4",
     "pg-sql2": "^1.0.0-alpha1.0",
-=======
-    "pg-minify": "^0.4.4",
->>>>>>> bbaa6d1e
     "pluralize": "^3.0.0",
     "postgraphile-core": "0.1.0-alpha.18",
     "postgres-interval": "^1.0.2",
@@ -107,12 +99,6 @@
   },
   "files": [
     "build",
-<<<<<<< HEAD
-    "resources"
-=======
-    "resources/favicon.ico",
-    "resources/introspection-query.sql",
-    "resources/watch-fixtures.sql"
->>>>>>> bbaa6d1e
+    "resources/favicon.ico"
   ]
 }
{
<<<<<<< HEAD
  "name": "postgraphile",
  "version": "4.0.0-alpha2.32",
  "description":
    "A GraphQL schema created by reflection over a PostgreSQL schema 🐘",
  "author": "Benjie Gillam <benjie@graphile.org>",
=======
  "name": "postgraphql",
  "version": "4.0.0-alpha2.33",
  "description": "A GraphQL schema created by reflection over a PostgreSQL schema 🐘",
  "author": "Caleb Meredith <calebmeredith8@gmail.com>",
>>>>>>> cdafe551
  "license": "MIT",
  "homepage": "https://www.graphile.org/postgraphile/",
  "keywords": [
    "graphql",
    "postgres",
    "schema",
    "reflection",
    "server",
    "relay",
    "connection",
    "graphile-build"
  ],
  "main": "build/index.js",
  "bin": {
    "postgraphile": "build/postgraphql/cli.js"
  },
  "scripts": {
    "build": "./scripts/build",
    "dev": "./scripts/dev",
    "lint": "./scripts/lint",
    "test": "./scripts/test",
    "prepack": "./scripts/build"
  },
  "dependencies": {
    "body-parser": "^1.15.2",
    "chalk": "1.1.3",
    "commander": "2.9.0",
    "dataloader": "^1.2.0",
    "debug": "^2.3.3",
    "finalhandler": "^1.0.6",
    "graphql": ">=0.6 <0.13",
    "http-errors": "^1.5.1",
    "jsonwebtoken": "^8.0.0",
    "lodash": ">=3.5 <5",
    "parseurl": "^1.3.1",
    "pg": ">=6.1 <8",
    "pg-connection-string": "^0.1.3",
    "pg-minify": "~0.5.3",
    "pg-sql2": "^1.0.0-alpha1.0",
    "pluralize": "^3.0.0",
    "postgraphile-core": "0.1.0-alpha.41",
    "postgres-interval": "^1.0.2",
    "send": "^0.16.1",
    "tslib": "^1.5.0"
  },
  "devDependencies": {
    "@types/chalk": "^0.4.30",
    "@types/change-case": "2.3.1",
    "@types/commander": ">=2.3.30 <2.12.0",
    "@types/debug": "0.0.29",
    "@types/graphql": "^0.8.2",
    "@types/jest": "^16.0.4",
    "@types/jsonwebtoken": "<7.2.1",
    "@types/lodash": ">=4.14.30 <4.14.57",
    "@types/node": "^7.0.4",
    "@types/pluralize": "0.0.27",
    "codemirror-graphql": "^0.6.12",
    "connect": "^3.5.0",
    "express": "^4.14.0",
    "graphiql": "^0.11.2",
    "graphql": ">=0.6 <0.12",
    "jest": "^18.1.0",
    "nodemon": "^1.11.0",
    "react": "^15.3.2",
    "react-dom": "^15.3.2",
    "react-scripts": "0.9.5",
    "source-map-support": "^0.4.6",
    "supertest": "^2.0.1",
    "ts-node": "^2.0.0",
    "tslint": "^4.2.0",
    "typescript": "2.1.5"
  },
  "jest": {
    "transform": {
      ".*": "<rootDir>/resources/jest-preprocessor.js"
    },
    "moduleFileExtensions": ["ts", "js"],
    "setupFiles": ["<rootDir>/resources/jest-setup.js"],
    "browser": false,
    "testEnvironment": "node",
    "testPathDirs": ["<rootDir>/src"],
    "testRegex": "/__tests__/[^.]+-test.(t|j)s$"
  },
  "files": ["build", "resources/favicon.ico"]
}<|MERGE_RESOLUTION|>--- conflicted
+++ resolved
@@ -1,16 +1,9 @@
 {
-<<<<<<< HEAD
   "name": "postgraphile",
-  "version": "4.0.0-alpha2.32",
+  "version": "4.0.0-alpha2.33",
   "description":
     "A GraphQL schema created by reflection over a PostgreSQL schema 🐘",
   "author": "Benjie Gillam <benjie@graphile.org>",
-=======
-  "name": "postgraphql",
-  "version": "4.0.0-alpha2.33",
-  "description": "A GraphQL schema created by reflection over a PostgreSQL schema 🐘",
-  "author": "Caleb Meredith <calebmeredith8@gmail.com>",
->>>>>>> cdafe551
   "license": "MIT",
   "homepage": "https://www.graphile.org/postgraphile/",
   "keywords": [
